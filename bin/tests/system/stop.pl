#!/usr/bin/perl -w
#
# Copyright (C) 2004-2007, 2012, 2018  Internet Systems Consortium, Inc. ("ISC")
# Copyright (C) 2001  Internet Software Consortium.
#
# Permission to use, copy, modify, and/or distribute this software for any
# purpose with or without fee is hereby granted, provided that the above
# copyright notice and this permission notice appear in all copies.
#
# THE SOFTWARE IS PROVIDED "AS IS" AND ISC DISCLAIMS ALL WARRANTIES WITH
# REGARD TO THIS SOFTWARE INCLUDING ALL IMPLIED WARRANTIES OF MERCHANTABILITY
# AND FITNESS.  IN NO EVENT SHALL ISC BE LIABLE FOR ANY SPECIAL, DIRECT,
# INDIRECT, OR CONSEQUENTIAL DAMAGES OR ANY DAMAGES WHATSOEVER RESULTING FROM
# LOSS OF USE, DATA OR PROFITS, WHETHER IN AN ACTION OF CONTRACT, NEGLIGENCE
# OR OTHER TORTIOUS ACTION, ARISING OUT OF OR IN CONNECTION WITH THE USE OR
# PERFORMANCE OF THIS SOFTWARE.

# Framework for stopping test servers
# Based on the type of server specified, signal the server to stop, wait
# briefly for it to die, and then kill it if it is still alive.
# If a server is specified, stop it. Otherwise, stop all servers for test.

use strict;
use Cwd 'abs_path';
use Getopt::Long;

# Usage:
#   perl stop.pl [--use-rndc [--port port]] test [server]
<<<<<<< HEAD
#
#   --use-rndc      Attempt to stop the server via the "rndc stop" command.
#
#   --port port     Only relevant if --use-rndc is specified, this sets the
#                   command port over which the attempt should be made.  If
#                   not specified, port 9953 is used.
#
#   test            Name of the test directory.
#
#   server          Name of the server directory.

my $usage = "usage: $0 [--use-rndc [--port port]] test-directory [server-directory]";

=======
#
#   --use-rndc      Attempt to stop the server via the "rndc stop" command.
#
#   --port port     Only relevant if --use-rndc is specified, this sets the
#                   command port over which the attempt should be made.  If
#                   not specified, port 9953 is used.
#
#   test            Name of the test directory.
#
#   server          Name of the server directory.

my $usage = "usage: $0 [--use-rndc [--port port]] test-directory [server-directory]";

>>>>>>> 7677cb27
my $use_rndc = 0;
my $port = 9953;
GetOptions('use-rndc' => \$use_rndc, 'port=i' => \$port) or die "$usage\n";

my $errors = 0;

my $test = $ARGV[0];
my $server = $ARGV[1];
die "$usage\n" unless defined($test);
die "No test directory: \"$test\"\n" unless (-d $test);
die "No server directory: \"$server\"\n" if (defined($server) && !-d "$test/$server");

# Global variables
my $testdir = abs_path($test);
my @servers;


# Determine which servers need to be stopped.
if (defined $server) {
	@servers = ($server);
} else {
	local *DIR;
	opendir DIR, $testdir or die "$testdir: $!\n";
	my @files = sort readdir DIR;
	closedir DIR;

	my @ns = grep /^ns[0-9]*$/, @files;
	my @lwresd = grep /^lwresd[0-9]*$/, @files;
	my @ans = grep /^ans[0-9]*$/, @files;
	
	push @servers, @ns, @lwresd, @ans;
}


# Stop the server(s), pass 1: rndc.
if ($use_rndc) {
	foreach my $server (grep /^ns/, @servers) {
		stop_rndc($server);
	}

	wait_for_servers(30, grep /^ns/, @servers);
}


# Pass 2: SIGTERM
foreach my $server (@servers) {
	stop_signal($server, "TERM");
}

wait_for_servers(60, @servers);

# Pass 3: SIGABRT
foreach my $server (@servers) {
	stop_signal($server, "ABRT");
}

exit($errors ? 1 : 0);

# Subroutines

# Return the full path to a given server's PID file.
sub server_pid_file {
	my($server) = @_;

	my $pid_file;
	if ($server =~ /^ns/) {
		$pid_file = "named.pid";
	} elsif ($server =~ /^lwresd/) {
		$pid_file = "lwresd.pid";
	} elsif ($server =~ /^ans/) {
		$pid_file = "ans.pid";
	} else {
		print "I:Unknown server type $server\n";
		exit 1;
	}
	$pid_file = "$testdir/$server/$pid_file";
}

# Read a PID.
sub read_pid {
	my($pid_file) = @_;

	local *FH;
	my $result = open FH, "< $pid_file";
	if (!$result) {
		print "I:$pid_file: $!\n";
		unlink $pid_file;
		return;
	}

	my $pid = <FH>;
	chomp($pid);
	return $pid;
}

# Stop a named process with rndc.
sub stop_rndc {
	my($server) = @_;

	return unless ($server =~ /^ns(\d+)$/);
	my $ip = "10.53.0.$1";

	# Ugly, but should work.
<<<<<<< HEAD
	system("$ENV{RNDC} -c $testdir/../common/rndc.conf -s $ip -p $port stop | sed 's/^/I:$server /'");
=======
	system("$ENV{RNDC} -c ../common/rndc.conf -s $ip -p $port stop | sed 's/^/I:$server /'");
>>>>>>> 7677cb27
	return;
}

# Stop a server by sending a signal to it.
sub stop_signal {
	my($server, $sig) = @_;

	my $pid_file = server_pid_file($server);
	return unless -f $pid_file;
	
	my $pid = read_pid($pid_file);
	return unless defined($pid);

	if ($sig eq 'ABRT') {
		print "I:$server didn't die when sent a SIGTERM\n";
		$errors++;
	}

	my $result;
	if ($^O eq 'cygwin') {
		$result = system("/bin/kill -f -$sig $pid");
		unlink $pid_file;
		if ($result != 0) {
			print "I:$server died before a SIG$sig was sent\n";
			$errors++;
		}
	} else {
		$result = kill $sig, $pid;
		if (!$result) {
			print "I:$server died before a SIG$sig was sent\n";
			unlink $pid_file;
			$errors++;
		}
	}

	return;
}

sub wait_for_servers {
	my($timeout, @servers) = @_;

	my @pid_files = grep { defined($_) }
	                map  { server_pid_file($_) } @servers;

	while ($timeout > 0 && @pid_files > 0) {
		@pid_files = grep { -f $_ } @pid_files;
		sleep 1 if (@pid_files > 0);
		$timeout--;
	}

	return;
}<|MERGE_RESOLUTION|>--- conflicted
+++ resolved
@@ -26,7 +26,6 @@
 
 # Usage:
 #   perl stop.pl [--use-rndc [--port port]] test [server]
-<<<<<<< HEAD
 #
 #   --use-rndc      Attempt to stop the server via the "rndc stop" command.
 #
@@ -40,21 +39,6 @@
 
 my $usage = "usage: $0 [--use-rndc [--port port]] test-directory [server-directory]";
 
-=======
-#
-#   --use-rndc      Attempt to stop the server via the "rndc stop" command.
-#
-#   --port port     Only relevant if --use-rndc is specified, this sets the
-#                   command port over which the attempt should be made.  If
-#                   not specified, port 9953 is used.
-#
-#   test            Name of the test directory.
-#
-#   server          Name of the server directory.
-
-my $usage = "usage: $0 [--use-rndc [--port port]] test-directory [server-directory]";
-
->>>>>>> 7677cb27
 my $use_rndc = 0;
 my $port = 9953;
 GetOptions('use-rndc' => \$use_rndc, 'port=i' => \$port) or die "$usage\n";
@@ -158,11 +142,7 @@
 	my $ip = "10.53.0.$1";
 
 	# Ugly, but should work.
-<<<<<<< HEAD
-	system("$ENV{RNDC} -c $testdir/../common/rndc.conf -s $ip -p $port stop | sed 's/^/I:$server /'");
-=======
 	system("$ENV{RNDC} -c ../common/rndc.conf -s $ip -p $port stop | sed 's/^/I:$server /'");
->>>>>>> 7677cb27
 	return;
 }
 
